--- conflicted
+++ resolved
@@ -22,7 +22,6 @@
 import org.apache.maven.wagon.FileTestUtils;
 import org.apache.maven.wagon.TransferFailedException;
 import org.apache.maven.wagon.WagonTestCase;
-import org.apache.maven.wagon.servlet.ServletServer;
 
 import java.io.File;
 import java.io.IOException;
@@ -91,13 +90,8 @@
         }
         catch ( TransferFailedException e )
         {
-<<<<<<< HEAD
-            assertEquals( "Exception message doesn't match expected", "Destination folder could not be created: " + url
-                + "/test-resource", e.getMessage() );
-=======
             assertEquals( "Exception message doesn't match expected",
                           "Destination folder could not be created: " + url + "/test-resource", e.getMessage() );
->>>>>>> 75edbbed
         }
 
         testRepository.setUrl( getTestRepositoryUrl() );
