package org.apache.maven.wagon.providers.webdav;

/*
 * Licensed to the Apache Software Foundation (ASF) under one
 * or more contributor license agreements.  See the NOTICE file
 * distributed with this work for additional information
 * regarding copyright ownership.  The ASF licenses this file
 * to you under the Apache License, Version 2.0 (the
 * "License"); you may not use this file except in compliance
 * with the License.  You may obtain a copy of the License at
 *
 *   http://www.apache.org/licenses/LICENSE-2.0
 *
 * Unless required by applicable law or agreed to in writing,
 * software distributed under the License is distributed on an
 * "AS IS" BASIS, WITHOUT WARRANTIES OR CONDITIONS OF ANY
 * KIND, either express or implied.  See the License for the
 * specific language governing permissions and limitations
 * under the License.
 */

import org.apache.commons.httpclient.HttpException;
import org.apache.commons.httpclient.HttpStatus;
import org.apache.commons.httpclient.HttpURL;
import org.apache.commons.httpclient.HttpsURL;
import org.apache.commons.httpclient.URIException;
import org.apache.commons.httpclient.UsernamePasswordCredentials;
import org.apache.maven.wagon.AbstractWagon;
import org.apache.maven.wagon.ConnectionException;
import org.apache.maven.wagon.LazyFileOutputStream;
import org.apache.maven.wagon.PathUtils;
import org.apache.maven.wagon.ResourceDoesNotExistException;
import org.apache.maven.wagon.TransferFailedException;
import org.apache.maven.wagon.authentication.AuthenticationException;
import org.apache.maven.wagon.authorization.AuthorizationException;
import org.apache.maven.wagon.events.TransferEvent;
import org.apache.maven.wagon.repository.Repository;
import org.apache.maven.wagon.resource.Resource;
import org.apache.webdav.lib.WebdavResource;
import org.apache.webdav.lib.methods.DepthSupport;
import org.codehaus.plexus.util.FileUtils;
import org.codehaus.plexus.util.IOUtil;
import org.codehaus.plexus.util.StringUtils;

import java.io.File;
import java.io.FileNotFoundException;
import java.io.IOException;
import java.io.InputStream;
import java.io.OutputStream;
import java.net.URL;
import java.text.DateFormat;
import java.text.SimpleDateFormat;
import java.util.ArrayList;
import java.util.Arrays;
import java.util.Date;
import java.util.List;
import java.util.Locale;
import java.util.Properties;
import java.util.Stack;
import java.util.TimeZone;

/**
 * <p>WebDavWagon</p>
 * <p/>
 * <p>Allows using a webdav remote repository for downloads and deployments</p>
<<<<<<< HEAD
 * 
 * @author <a href="mailto:hisidro@exist.com">Henry Isidro</a>
 * @author <a href="mailto:joakime@apache.org">Joakim Erdfelt</a>
 * @author <a href="mailto:carlos@apache.org">Carlos Sanchez</a>
 * 
 * @plexus.component role="org.apache.maven.wagon.Wagon" 
 *   role-hint="dav"
 *   instantiation-strategy="per-lookup"
=======
 *
 * @author <a href="mailto:hisidro@exist.com">Henry Isidro</a>
 * @author <a href="mailto:joakime@apache.org">Joakim Erdfelt</a>
 * @author <a href="mailto:carlos@apache.org">Carlos Sanchez</a>
 * @plexus.component role="org.apache.maven.wagon.Wagon"
 * role-hint="dav"
 * instantiation-strategy="per-lookup"
>>>>>>> 75edbbed
 */
public class WebDavWagon
    extends AbstractWagon
{
    private static final TimeZone TIMESTAMP_TIME_ZONE = TimeZone.getTimeZone( "GMT" );

    private static String wagonVersion;

    private DateFormat dateFormat = new SimpleDateFormat( "EEE, dd-MMM-yy HH:mm:ss zzz", Locale.US );

    private CorrectedWebdavResource webdavResource;

    public WebDavWagon()
    {
        dateFormat.setTimeZone( TIMESTAMP_TIME_ZONE );

        if ( wagonVersion == null )
        {
            URL pomUrl = this.getClass()
                .getResource( "/META-INF/maven/org.apache.maven.wagon/wagon-webdav/pom.properties" );
            if ( pomUrl == null )
            {
                wagonVersion = "";
            }
            else
            {
                Properties props = new Properties();
                try
                {
                    props.load( pomUrl.openStream() );
                    wagonVersion = props.getProperty( "version" );
                }
                catch ( IOException e )
                {
                    wagonVersion = "";
                }
            }
        }
    }
    
    public String getProtocol()
    {
        return "dav";
    }

    /**
     * Opens a connection via web-dav resource
     *
     * @throws AuthenticationException
     * @throws ConnectionException
     */
    public void openConnection()
        throws AuthenticationException, ConnectionException
    {
        final boolean hasProxy = ( proxyInfo != null && proxyInfo.getUserName() != null );
        final boolean hasAuthentication = ( authenticationInfo != null && authenticationInfo.getUserName() != null );

        String url = getURL( repository );

        repository.setUrl( url );

        HttpURL httpURL = null;

        try
        {
            httpURL = urlToHttpURL( url );

            if ( hasAuthentication )
            {
                String userName = authenticationInfo.getUserName();
                String password = authenticationInfo.getPassword();

                if ( userName != null && password != null )
                {
                    httpURL.setUserinfo( userName, password );
                }
            }

            CorrectedWebdavResource.setDefaultAction( CorrectedWebdavResource.NOACTION );
            webdavResource = new CorrectedWebdavResource( httpURL );

            if ( hasProxy )
            {
<<<<<<< HEAD
=======

>>>>>>> 75edbbed
                webdavResource.setProxy( proxyInfo.getHost(), proxyInfo.getPort() );
                if ( !StringUtils.isEmpty( proxyInfo.getUserName() ) )
                {
                    UsernamePasswordCredentials proxyCredentials = new UsernamePasswordCredentials();
                    proxyCredentials.setUserName( proxyInfo.getUserName() );
                    proxyCredentials.setPassword( proxyInfo.getPassword() );
                    webdavResource.setProxyCredentials( proxyCredentials );
                }
            }
        }
        catch ( HttpException he )
        {
            throw new ConnectionException( "Connection Exception: " + url + " " + he.getReasonCode() + " " +
                HttpStatus.getStatusText( he.getReasonCode() ), he );
        }
        catch ( URIException urie )
        {
            throw new ConnectionException( "Connection Exception: " + urie.getReason(), urie );
        }
        catch ( IOException ioe )
        {
            throw new ConnectionException( "Connection Exception: " + ioe.getMessage(), ioe );
        }
    }

    /**
     * Closes the connection
     *
     * @throws ConnectionException
     */
    public void closeConnection()
        throws ConnectionException
    {
        try
        {
            if ( webdavResource != null )
            {
                webdavResource.close();
            }
        }
        catch ( IOException ioe )
        {
            throw new ConnectionException( "Connection Exception: " + ioe.getMessage(), ioe );
        }
        finally
        {
            webdavResource = null;
        }
    }

    /**
     * Puts a file into the remote repository
     *
     * @param source       the file to transfer
     * @param resourceName the name of the resource
     * @throws TransferFailedException
     * @throws ResourceDoesNotExistException
     * @throws AuthorizationException
     */
    public void put( File source, String resourceName )
        throws TransferFailedException, ResourceDoesNotExistException, AuthorizationException
    {
        Repository repository = getRepository();

        resourceName = StringUtils.replace( resourceName, "\\", "/" );
        String dir = PathUtils.dirname( resourceName );
        dir = StringUtils.replace( dir, "\\", "/" );

        String dest = repository.getUrl();
        Resource resource = new Resource( resourceName );

        if ( dest.endsWith( "/" ) )
        {
            dest = dest + resource.getName();
        }
        else
        {
            dest = dest + "/" + resource.getName();
        }

        firePutInitiated( resource, source );

        mkdirs( dir );

        try
        {
            // Put source into destination path.
            firePutStarted( resource, source );

            InputStream is = new PutInputStream( source, repository, resource, this, getTransferEventSupport() );
            boolean success = webdavResource.putMethod( dest, is, (int) source.length() );
            int statusCode = webdavResource.getStatusCode();

            switch ( statusCode )
            {
                case HttpStatus.SC_OK:
                    break;

                case HttpStatus.SC_CREATED:
                    break;

                case HttpStatus.SC_FORBIDDEN:
                    throw new AuthorizationException( "Access denied to: " + dest );

                case HttpStatus.SC_NOT_FOUND:
                    // should never happen as the destination is created before or fail
                    throw new TransferFailedException( "Destination folder could not be created: " + dest );

                case HttpStatus.SC_LENGTH_REQUIRED:
                    throw new TransferFailedException( "Transfer failed, server requires Content-Length." );

                    //add more entries here
                default:
                    if ( !success )
                    {
                        throw new TransferFailedException( "Failed to transfer file: " + dest + ". Return code is: " +
                            statusCode + " " + HttpStatus.getStatusText( statusCode ) );
                    }
            }
        }
        catch ( FileNotFoundException e )
        {
            throw new TransferFailedException( "Specified source file does not exist: " + source, e );
        }
        catch ( IOException e )
        {
            fireTransferError( resource, e, TransferEvent.REQUEST_PUT );

            String msg = "PUT request for: " + resource + " to " + source.getName() + " failed";

            throw new TransferFailedException( msg, e );
        }
        firePutCompleted( resource, source );
    }

    /**
     * Create directories in server as needed.
     * They are created one at a time until the whole path exists.
     *
     * @param dir path to be created in server from repository basedir
     * @throws TransferFailedException
     */
    private void mkdirs( String dir )
        throws TransferFailedException
    {
        Repository repository = getRepository();
        String basedir = repository.getBasedir();
        String destinationPath = webdavResource.getPath();

        String relpath = FileUtils.normalize( getPath( basedir, dir ) + "/" );
        String currentPath = relpath;

        Stack directoriesToBeCreated = new Stack();
<<<<<<< HEAD
        
=======

>>>>>>> 75edbbed
        try
        {
            while ( currentPath != null )
            {
                webdavResource.setPath( currentPath );

                /* needed to call webdavResource.exists() later */
                try
                {
                    webdavResource.setProperties( WebdavResource.NAME, DepthSupport.DEPTH_0 );
                }
                catch ( HttpException e )
                {
                    // ignore exceptions thrown when the path does not exist ( 404 errors )
                }

                if ( webdavResource.exists() )
                {
                    if ( webdavResource.isCollection() )
                    {
                        /* path exists and it's a directory */
                        break;
                    }
                    else
                    {
                        throw new TransferFailedException(
<<<<<<< HEAD
                                                           "Destination path exists and is not a WebDAV collection (directory): "
                                                               + webdavResource.toString() );
=======
                            "Destination path exists and is not a WebDAV collection (directory): " +
                                webdavResource.toString() );
>>>>>>> 75edbbed
                    }
                }

                /* if dest resource path does not exist, create it later */
                directoriesToBeCreated.push( currentPath );

                /* go down a folder */
                currentPath += "/../";
                currentPath = FileUtils.normalize( currentPath );
            }

            // mkcolMethod() cannot create a directory hierarchy at once,
            // it has to create each directory one at a time
            while ( !directoriesToBeCreated.empty() )
            {
                currentPath = (String) directoriesToBeCreated.pop();
<<<<<<< HEAD
                
=======
>>>>>>> 75edbbed
                if ( currentPath.equals( "/" ) )
                {
                    /* Impossible to create root directory, skip */
                    continue;
                }
<<<<<<< HEAD
                
=======
>>>>>>> 75edbbed
                webdavResource.setPath( currentPath );

                try
                {
                    boolean destinationCreated = webdavResource.mkcolMethod( currentPath );
                    if ( !destinationCreated )
                    {
<<<<<<< HEAD
                        throw new TransferFailedException( "Destination folder [" + currentPath
                            + "] could not be created: " + webdavResource.toString() + " - Server returned error: "
                            + webdavResource.getStatusCode() + ": "
                            + HttpStatus.getStatusText( webdavResource.getStatusCode() ) );
=======
                        throw new TransferFailedException( "Destination folder [" + currentPath +
                            "] could not be created: " + webdavResource.toString() + " - Server returned error: " +
                            webdavResource.getStatusCode() + ": " +
                            HttpStatus.getStatusText( webdavResource.getStatusCode() ) );
>>>>>>> 75edbbed
                    }
                }
                catch ( IOException e )
                {
<<<<<<< HEAD
                    throw new TransferFailedException( "Failed to create destination WebDAV collection (directory) ["
                        + currentPath + "]: " + webdavResource.toString(), e );
=======
                    throw new TransferFailedException( "Failed to create destination WebDAV collection (directory) [" +
                        currentPath + "]: " + webdavResource.toString(), e );
>>>>>>> 75edbbed
                }
            }

            webdavResource.setPath( destinationPath );

        }
        catch ( HttpException e )
        {
<<<<<<< HEAD
            throw new TransferFailedException( "Unknown error creating destination WebDAV collection (directory): "
                + webdavResource.toString() + ". Server returned error: "
                + HttpStatus.getStatusText( e.getReasonCode() ), e );
        }
        catch ( IOException e )
        {
            throw new TransferFailedException( "Unknown error creating destination WebDAV collection (directory): "
                + webdavResource.toString(), e );
=======
            throw new TransferFailedException( "Unknown error creating destination WebDAV collection (directory): " +
                webdavResource.toString() + ". Server returned error: " + HttpStatus.getStatusText( e.getReasonCode() ),
                                               e );
        }
        catch ( IOException e )
        {
            throw new TransferFailedException(
                "Unknown error creating destination WebDAV collection (directory): " + webdavResource.toString(), e );
>>>>>>> 75edbbed
        }
    }

    /**
     * Converts a String url to an HttpURL
     *
     * @param url String url to convert to an HttpURL
     * @return an HttpURL object created from the String url
     * @throws URIException
     */
    private HttpURL urlToHttpURL( String url )
        throws URIException
    {
        if ( url.startsWith( "https" ) )
        {
            return new HttpsURL( url );
        }
        else
        {
            return new HttpURL( url );
        }
    }

    /**
     * Determine which URI to use at the prompt.
     * @see FileUtils#normalize(String)
     *
     * @param uri the path to be set.
     * @return the normalized path.
<<<<<<< HEAD
=======
     * @see FileUtils#normalize(String)
>>>>>>> 75edbbed
     */
    private String checkUri( String uri )
        throws IOException
    {

        if ( webdavResource == null )
        {
            throw new IOException( "Not connected yet." );
        }

        if ( uri == null )
        {
            uri = webdavResource.getPath();
        }

        return FileUtils.normalize( uri );
    }

    public void get( String resourceName, File destination )
        throws TransferFailedException, ResourceDoesNotExistException, AuthorizationException
    {
        get( resourceName, destination, 0 );

    }

    public boolean getIfNewer( String resourceName, File destination, long timestamp )
        throws TransferFailedException, ResourceDoesNotExistException, AuthorizationException
    {
        return get( resourceName, destination, timestamp );
    }

    /**
     * Get a file from remote server
     *
     * @param resourceName
     * @param destination
     * @param timestamp    the timestamp to check against, only downloading if newer. If <code>0</code>, always download
     * @return <code>true</code> if newer version was downloaded, <code>false</code> otherwise.
     * @throws TransferFailedException
     * @throws ResourceDoesNotExistException
     * @throws AuthorizationException
     */
    public boolean get( String resourceName, File destination, long timestamp )
        throws TransferFailedException, ResourceDoesNotExistException, AuthorizationException
    {
        Resource resource = new Resource( resourceName );

        fireGetInitiated( resource, destination );

        String url = getRepository().getUrl() + "/" + resourceName;

        webdavResource.addRequestHeader( "X-wagon-provider", "wagon-webdav" );
        webdavResource.addRequestHeader( "X-wagon-version", wagonVersion );

        webdavResource.addRequestHeader( "Cache-control", "no-cache" );
        webdavResource.addRequestHeader( "Cache-store", "no-store" );
        webdavResource.addRequestHeader( "Pragma", "no-cache" );
        webdavResource.addRequestHeader( "Expires", "0" );
        webdavResource.addRequestHeader( "Accept-Encoding", "gzip" );

        if ( timestamp > 0 )
        {
            webdavResource.addRequestHeader( "If-Modified-Since", dateFormat.format( new Date( timestamp ) ) );
        }

        InputStream is = null;
        OutputStream output = new LazyFileOutputStream( destination );
        try
        {
            is = webdavResource.getMethodData( url );
            getTransfer( resource, destination, is );
        }
        catch ( HttpException e )
        {
            fireTransferError( resource, e, TransferEvent.REQUEST_GET );
            throw new TransferFailedException(
                "Failed to transfer file: " + url + ".  Return code is: " + e.getReasonCode(), e );
        }
        catch ( IOException e )
        {
            fireTransferError( resource, e, TransferEvent.REQUEST_GET );

            if ( destination.exists() )
            {
                boolean deleted = destination.delete();

                if ( !deleted )
                {
                    destination.deleteOnExit();
                }
            }

            int statusCode = webdavResource.getStatusCode();
            switch ( statusCode )
            {
                case HttpStatus.SC_NOT_MODIFIED:
                    return false;

                case HttpStatus.SC_FORBIDDEN:
                    throw new AuthorizationException( "Access denied to: " + url );

                case HttpStatus.SC_UNAUTHORIZED:
                    throw new AuthorizationException( "Not authorized." );

                case HttpStatus.SC_PROXY_AUTHENTICATION_REQUIRED:
                    throw new AuthorizationException( "Not authorized by proxy." );

                case HttpStatus.SC_NOT_FOUND:
                    throw new ResourceDoesNotExistException( "File: " + url + " does not exist" );

                default:
                    throw new TransferFailedException(
                        "Failed to transfer file: " + url + ". Return code is: " + statusCode, e );
            }
        }
        finally
        {
            IOUtil.close( is );
            IOUtil.close( output );
        }

        int statusCode = webdavResource.getStatusCode();

        switch ( statusCode )
        {
            case HttpStatus.SC_OK:
                return true;

            case HttpStatus.SC_NOT_MODIFIED:
                return false;

            case HttpStatus.SC_FORBIDDEN:
                throw new AuthorizationException( "Access denied to: " + url );

            case HttpStatus.SC_UNAUTHORIZED:
                throw new AuthorizationException( "Not authorized." );

            case HttpStatus.SC_PROXY_AUTHENTICATION_REQUIRED:
                throw new AuthorizationException( "Not authorized by proxy." );

            case HttpStatus.SC_NOT_FOUND:
                throw new ResourceDoesNotExistException( "File: " + url + " does not exist" );

            default:
                throw new TransferFailedException(
                    "Failed to transfer file: " + url + ". Return code is: " + statusCode );
        }

    }

    private String getURL( Repository repository )
    {
        String url = repository.getUrl();
        String s = "dav:";
        if ( url.startsWith( s ) )
        {
            return url.substring( s.length() );
        }
        else
        {
            return url;
        }
    }

    /**
     * This wagon supports directory copying
     *
     * @return <code>true</code> always
     */
    public boolean supportsDirectoryCopy()
    {
        return true;
    }

    /**
     * Copy a directory from local system to remote webdav server
     *
     * @param sourceDirectory      the local directory
     * @param destinationDirectory the remote destination
     * @throws TransferFailedException
     * @throws ResourceDoesNotExistException
     * @throws AuthorizationException
     */
    public void putDirectory( File sourceDirectory, String destinationDirectory )
        throws TransferFailedException, ResourceDoesNotExistException, AuthorizationException
    {

        File[] listFiles = sourceDirectory.listFiles();

        for ( int i = 0; i < listFiles.length; i++ )
        {
            if ( listFiles[i].isDirectory() )
            {
                putDirectory( listFiles[i], destinationDirectory + "/" + listFiles[i].getName() );
            }
            else
            {
                String target = destinationDirectory + "/" + listFiles[i].getName();

                put( listFiles[i], target );
            }
        }

    }

    public List getFileList( String destinationDirectory )
        throws TransferFailedException, ResourceDoesNotExistException, AuthorizationException
    {
        webdavResource.addRequestHeader( "X-wagon-provider", "wagon-webdav" );
        webdavResource.addRequestHeader( "X-wagon-version", wagonVersion );

        webdavResource.addRequestHeader( "Cache-control", "no-cache" );
        webdavResource.addRequestHeader( "Cache-store", "no-store" );
        webdavResource.addRequestHeader( "Pragma", "no-cache" );
        webdavResource.addRequestHeader( "Expires", "0" );

        String basedir = repository.getBasedir();

        if ( !destinationDirectory.endsWith( "/" ) )
        {
            destinationDirectory += "/";
        }

        String cleanDestDir = StringUtils.replace( destinationDirectory, "\\", "/" );
        String dir = PathUtils.dirname( cleanDestDir );
        dir = StringUtils.replace( dir, "\\", "/" );

        String oldpath = webdavResource.getPath();
        String relpath = getPath( basedir, dir );

        try
        {
            // Test if dest resource path exist.
            String cdpath = checkUri( relpath + "/" );
            webdavResource.setPath( cdpath );

            try
            {
                webdavResource.setProperties( WebdavResource.NAME, DepthSupport.DEPTH_0 );

                /* seems this is not needed as Webdav client causes a 404 error in webdavResource.setProperties */
                if ( !webdavResource.exists() )
                {
                    throw new ResourceDoesNotExistException( "Destination directory does not exist: " + cdpath );
                }

                if ( !webdavResource.isCollection() )
                {
                    throw new ResourceDoesNotExistException(
                        "Destination path exists but is not a " + "WebDAV collection (directory): " + cdpath );
                }

                String[] entries = webdavResource.list();

                List filelist = new ArrayList();
                if ( entries != null )
                {
                    filelist.addAll( Arrays.asList( entries ) );
                }

                return filelist;
            }
            catch ( HttpException e )
            {
                if ( e.getReasonCode() == HttpStatus.SC_NOT_FOUND )
                {
                    throw new ResourceDoesNotExistException( "Destination directory does not exist: " + cdpath, e );
                }
                else
                {
                    throw new TransferFailedException( "Unable to obtain file list from WebDAV collection, " +
                        "HTTP error: " + HttpStatus.getStatusText( e.getReasonCode() ), e );
                }
            }
            finally
            {
                webdavResource.setPath( oldpath );
            }

        }
        catch ( IOException e )
        {
            throw new TransferFailedException( "Unable to obtain file list from WebDAV collection.", e );
        }
    }

    public boolean resourceExists( String resourceName )
        throws TransferFailedException, AuthorizationException
    {
        try
        {
            String parentDirectory = PathUtils.dirname( resourceName );
            List entries = getFileList( parentDirectory );
            return entries.contains( resourceName );
        }
        catch ( ResourceDoesNotExistException e )
        {
            return false;
        }
    }
}<|MERGE_RESOLUTION|>--- conflicted
+++ resolved
@@ -63,16 +63,6 @@
  * <p>WebDavWagon</p>
  * <p/>
  * <p>Allows using a webdav remote repository for downloads and deployments</p>
-<<<<<<< HEAD
- * 
- * @author <a href="mailto:hisidro@exist.com">Henry Isidro</a>
- * @author <a href="mailto:joakime@apache.org">Joakim Erdfelt</a>
- * @author <a href="mailto:carlos@apache.org">Carlos Sanchez</a>
- * 
- * @plexus.component role="org.apache.maven.wagon.Wagon" 
- *   role-hint="dav"
- *   instantiation-strategy="per-lookup"
-=======
  *
  * @author <a href="mailto:hisidro@exist.com">Henry Isidro</a>
  * @author <a href="mailto:joakime@apache.org">Joakim Erdfelt</a>
@@ -80,7 +70,6 @@
  * @plexus.component role="org.apache.maven.wagon.Wagon"
  * role-hint="dav"
  * instantiation-strategy="per-lookup"
->>>>>>> 75edbbed
  */
 public class WebDavWagon
     extends AbstractWagon
@@ -120,11 +109,6 @@
             }
         }
     }
-    
-    public String getProtocol()
-    {
-        return "dav";
-    }
 
     /**
      * Opens a connection via web-dav resource
@@ -164,10 +148,7 @@
 
             if ( hasProxy )
             {
-<<<<<<< HEAD
-=======
-
->>>>>>> 75edbbed
+
                 webdavResource.setProxy( proxyInfo.getHost(), proxyInfo.getPort() );
                 if ( !StringUtils.isEmpty( proxyInfo.getUserName() ) )
                 {
@@ -257,7 +238,7 @@
             // Put source into destination path.
             firePutStarted( resource, source );
 
-            InputStream is = new PutInputStream( source, repository, resource, this, getTransferEventSupport() );
+            InputStream is = new PutInputStream( source, resource, this, getTransferEventSupport() );
             boolean success = webdavResource.putMethod( dest, is, (int) source.length() );
             int statusCode = webdavResource.getStatusCode();
 
@@ -321,11 +302,7 @@
         String currentPath = relpath;
 
         Stack directoriesToBeCreated = new Stack();
-<<<<<<< HEAD
-        
-=======
-
->>>>>>> 75edbbed
+
         try
         {
             while ( currentPath != null )
@@ -352,13 +329,8 @@
                     else
                     {
                         throw new TransferFailedException(
-<<<<<<< HEAD
-                                                           "Destination path exists and is not a WebDAV collection (directory): "
-                                                               + webdavResource.toString() );
-=======
                             "Destination path exists and is not a WebDAV collection (directory): " +
                                 webdavResource.toString() );
->>>>>>> 75edbbed
                     }
                 }
 
@@ -375,19 +347,11 @@
             while ( !directoriesToBeCreated.empty() )
             {
                 currentPath = (String) directoriesToBeCreated.pop();
-<<<<<<< HEAD
-                
-=======
->>>>>>> 75edbbed
                 if ( currentPath.equals( "/" ) )
                 {
                     /* Impossible to create root directory, skip */
                     continue;
                 }
-<<<<<<< HEAD
-                
-=======
->>>>>>> 75edbbed
                 webdavResource.setPath( currentPath );
 
                 try
@@ -395,28 +359,16 @@
                     boolean destinationCreated = webdavResource.mkcolMethod( currentPath );
                     if ( !destinationCreated )
                     {
-<<<<<<< HEAD
-                        throw new TransferFailedException( "Destination folder [" + currentPath
-                            + "] could not be created: " + webdavResource.toString() + " - Server returned error: "
-                            + webdavResource.getStatusCode() + ": "
-                            + HttpStatus.getStatusText( webdavResource.getStatusCode() ) );
-=======
                         throw new TransferFailedException( "Destination folder [" + currentPath +
                             "] could not be created: " + webdavResource.toString() + " - Server returned error: " +
                             webdavResource.getStatusCode() + ": " +
                             HttpStatus.getStatusText( webdavResource.getStatusCode() ) );
->>>>>>> 75edbbed
                     }
                 }
                 catch ( IOException e )
                 {
-<<<<<<< HEAD
-                    throw new TransferFailedException( "Failed to create destination WebDAV collection (directory) ["
-                        + currentPath + "]: " + webdavResource.toString(), e );
-=======
                     throw new TransferFailedException( "Failed to create destination WebDAV collection (directory) [" +
                         currentPath + "]: " + webdavResource.toString(), e );
->>>>>>> 75edbbed
                 }
             }
 
@@ -425,16 +377,6 @@
         }
         catch ( HttpException e )
         {
-<<<<<<< HEAD
-            throw new TransferFailedException( "Unknown error creating destination WebDAV collection (directory): "
-                + webdavResource.toString() + ". Server returned error: "
-                + HttpStatus.getStatusText( e.getReasonCode() ), e );
-        }
-        catch ( IOException e )
-        {
-            throw new TransferFailedException( "Unknown error creating destination WebDAV collection (directory): "
-                + webdavResource.toString(), e );
-=======
             throw new TransferFailedException( "Unknown error creating destination WebDAV collection (directory): " +
                 webdavResource.toString() + ". Server returned error: " + HttpStatus.getStatusText( e.getReasonCode() ),
                                                e );
@@ -443,7 +385,6 @@
         {
             throw new TransferFailedException(
                 "Unknown error creating destination WebDAV collection (directory): " + webdavResource.toString(), e );
->>>>>>> 75edbbed
         }
     }
 
@@ -469,14 +410,10 @@
 
     /**
      * Determine which URI to use at the prompt.
-     * @see FileUtils#normalize(String)
      *
      * @param uri the path to be set.
      * @return the normalized path.
-<<<<<<< HEAD
-=======
      * @see FileUtils#normalize(String)
->>>>>>> 75edbbed
      */
     private String checkUri( String uri )
         throws IOException
