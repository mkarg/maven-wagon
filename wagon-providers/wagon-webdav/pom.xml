--- conflicted
+++ resolved
@@ -25,11 +25,7 @@
   <parent>
     <artifactId>wagon-providers</artifactId>
     <groupId>org.apache.maven.wagon</groupId>
-<<<<<<< HEAD
-    <version>2.0-SNAPSHOT</version>
-=======
     <version>1.0-rc1-SNAPSHOT</version>
->>>>>>> 75edbbed
   </parent>
   <modelVersion>4.0.0</modelVersion>
   <artifactId>wagon-webdav</artifactId>
@@ -46,11 +42,6 @@
   </contributors>
 
   <dependencies>
-    <dependency>
-      <groupId>org.codehaus.plexus</groupId>
-      <artifactId>plexus-utils</artifactId>
-      <version>1.4.1</version>
-    </dependency>  
     <dependency>
       <groupId>slide</groupId>
       <artifactId>slide-webdavlib</artifactId>
@@ -73,5 +64,11 @@
       <version>0.4</version>
       <scope>test</scope>
     </dependency>
+    <dependency>
+      <groupId>org.mortbay.jetty</groupId>
+      <artifactId>jetty</artifactId>
+      <version>4.2.12</version>
+      <scope>test</scope>
+    </dependency>
   </dependencies>
 </project>