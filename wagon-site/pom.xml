<?xml version="1.0" encoding="UTF-8"?>

<!--
  ~ Licensed to the Apache Software Foundation (ASF) under one
  ~ or more contributor license agreements.  See the NOTICE file
  ~ distributed with this work for additional information
  ~ regarding copyright ownership.  The ASF licenses this file
  ~ to you under the Apache License, Version 2.0 (the
  ~ "License"); you may not use this file except in compliance
  ~ with the License.  You may obtain a copy of the License at
  ~
  ~   http://www.apache.org/licenses/LICENSE-2.0
  ~
  ~ Unless required by applicable law or agreed to in writing,
  ~ software distributed under the License is distributed on an
  ~ "AS IS" BASIS, WITHOUT WARRANTIES OR CONDITIONS OF ANY
  ~ KIND, either express or implied.  See the License for the
  ~ specific language governing permissions and limitations
  ~ under the License.
  -->

<project xmlns="http://maven.apache.org/POM/4.0.0"
  xmlns:xsi="http://www.w3.org/2001/XMLSchema-instance"
  xsi:schemaLocation="http://maven.apache.org/POM/4.0.0 http://maven.apache.org/maven-v4_0_0.xsd">
  <parent>
    <artifactId>wagon</artifactId>
    <groupId>org.apache.maven.wagon</groupId>
<<<<<<< HEAD
    <version>2.0-SNAPSHOT</version>
=======
    <version>1.0-rc1-SNAPSHOT</version>
>>>>>>> 75edbbed
  </parent>
  <modelVersion>4.0.0</modelVersion>
  <artifactId>wagon-site</artifactId>
  <name>Wagon</name>
  
  <reporting>
    <excludeDefaults>true</excludeDefaults>
    <!-- TODO: disable dependencies -->
    <plugins>
      <plugin>
        <groupId>org.apache.maven.plugins</groupId>
        <artifactId>maven-project-info-reports-plugin</artifactId>
      </plugin>
    </plugins>
  </reporting>

  <!-- repeated here so that maven-site is not appended -->
  <scm>
    <connection>scm:svn:http://svn.apache.org/repos/asf/maven/wagon/trunk/</connection>
    <developerConnection>scm:svn:https://svn.apache.org/repos/asf/maven/wagon/trunk/</developerConnection>
    <url>http://svn.apache.org/viewcvs.cgi/maven/wagon/trunk/</url>
  </scm>

  <distributionManagement>
    <site>
      <id>apache.website</id>
      <url>scp://people.apache.org/www/maven.apache.org/wagon/</url>
    </site>
  </distributionManagement>

</project><|MERGE_RESOLUTION|>--- conflicted
+++ resolved
@@ -25,11 +25,7 @@
   <parent>
     <artifactId>wagon</artifactId>
     <groupId>org.apache.maven.wagon</groupId>
-<<<<<<< HEAD
-    <version>2.0-SNAPSHOT</version>
-=======
     <version>1.0-rc1-SNAPSHOT</version>
->>>>>>> 75edbbed
   </parent>
   <modelVersion>4.0.0</modelVersion>
   <artifactId>wagon-site</artifactId>
