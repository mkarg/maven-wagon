--- conflicted
+++ resolved
@@ -131,113 +131,43 @@
      */
     List getFileList( String destinationDirectory )
         throws TransferFailedException, ResourceDoesNotExistException, AuthorizationException;
-<<<<<<< HEAD
-
-    // ----------------------------------------------------------------------
-    // Settings / Configuration
-    // ----------------------------------------------------------------------
-
-    /**
-     * Get the protocol for this wagon.
-     * 
-     * NOTE: This requires that the wagon only support 1 protocol.
-     * 
-     * @return the protocol supported by this wagon.
-     */
-    String getProtocol();
 
     /**
      * Flag indicating if this wagon supports directory copy operations.
-     * 
-=======
-
-    /**
-     * Flag indicating if this wagon supports directory copy operations.
-     *
->>>>>>> 75edbbed
+     *
      * @return whether if this wagon supports directory operations
      */
     boolean supportsDirectoryCopy();
 
-    boolean isInteractive();
-
-    void setInteractive( boolean interactive );
-
     Repository getRepository();
-    
-    void setRepository( Repository repository );
-
-    AuthenticationInfo getAuthenticationInfo();
-
-    void setAuthenticationInfo( AuthenticationInfo authnInfo );
-
-    ProxyInfo getProxyInfo();
-
-    void setProxyInfo( ProxyInfo proxyInfo );
 
     // ----------------------------------------------------------------------
     // Connection/Disconnection
     // ----------------------------------------------------------------------
 
     /**
-<<<<<<< HEAD
-     * Initiate the connection to the Repository.
-     * 
-     * @see #getAuthenticationInfo()
-     * @see #getProxyInfo()
-     * @see #getRepository()
-     */
-    void connect()
-        throws ConnectionException, AuthenticationException;
-    
-    /**
-     * Flag indicating if the wagon is currently connected (or not)
-     * 
-     * @return true if wagon is currently connected.
-     */
-    boolean isConnected();
-    
-    /**
-     * 
-     * @see #setRepository(Repository)
-     * @deprecated Use {@link #connect()} instead, (will be removed in Wagon 2.0)
-=======
      * Initiate the connection to the repository.
      *
      * @param source the repository to connect to
      * @throws ConnectionException if there is a problem connecting
      * @throws org.apache.maven.wagon.authentication.AuthenticationException
      *                             if ther credentials for connecting are not sufficient
->>>>>>> 75edbbed
      */
     void connect( Repository source )
         throws ConnectionException, AuthenticationException;
 
     /**
-<<<<<<< HEAD
-     * 
-     * @see #setRepository(Repository)
-     * @see #setProxyInfo(ProxyInfo)
-     * @deprecated Use {@link #connect()} instead, (will be removed in Wagon 2.0)
-=======
      * Initiate the connection to the repository.
      *
      * @param source the repository to connect to
      * @throws ConnectionException if there is a problem connecting
      * @throws org.apache.maven.wagon.authentication.AuthenticationException
      *                             if ther credentials for connecting are not sufficient
->>>>>>> 75edbbed
      */
     void connect( Repository source, ProxyInfo proxyInfo )
         throws ConnectionException, AuthenticationException;
 
     /**
-<<<<<<< HEAD
-     * 
-     * @see #setRepository(Repository)
-     * @see #setAuthenticationInfo(AuthenticationInfo)
-     * @deprecated Use {@link #connect()} instead, (will be removed in Wagon 2.0)
-=======
      * Initiate the connection to the repository.
      *
      * @param source             the repository to connect to
@@ -245,18 +175,11 @@
      * @throws ConnectionException if there is a problem connecting
      * @throws org.apache.maven.wagon.authentication.AuthenticationException
      *                             if ther credentials for connecting are not sufficient
->>>>>>> 75edbbed
      */
     void connect( Repository source, AuthenticationInfo authenticationInfo )
         throws ConnectionException, AuthenticationException;
 
     /**
-<<<<<<< HEAD
-     * @see #setRepository(Repository)
-     * @see #setAuthenticationInfo(AuthenticationInfo)
-     * @see #setProxyInfo(ProxyInfo)
-     * @deprecated Use {@link #connect()} instead, (will be removed in Wagon 2.0)
-=======
      * Initiate the connection to the repository.
      *
      * @param source             the repository to connect to
@@ -265,17 +188,11 @@
      * @throws ConnectionException if there is a problem connecting
      * @throws org.apache.maven.wagon.authentication.AuthenticationException
      *                             if ther credentials for connecting are not sufficient
->>>>>>> 75edbbed
      */
     void connect( Repository source, AuthenticationInfo authenticationInfo, ProxyInfo proxyInfo )
         throws ConnectionException, AuthenticationException;
 
     /**
-<<<<<<< HEAD
-     * Close the connection. 
-     * 
-     * @throws ConnectionException
-=======
      * Initiate the connection to the repository.
      *
      * @throws ConnectionException if there is a problem connecting
@@ -291,7 +208,6 @@
      * Disconnect from the repository.
      *
      * @throws ConnectionException if there is a problem disconnecting
->>>>>>> 75edbbed
      */
     void disconnect()
         throws ConnectionException;
@@ -316,17 +232,7 @@
 
     boolean hasTransferListener( TransferListener listener );
 
-    /**
-     * Handle the protocol specific connection opening process.
-     * 
-     * Note: Providers should look for the values in {@link #getRepository()}, {@link #getAuthenticationInfo()}, and
-     * {@link #getProxyInfo()} to properly establish their connection.
-     * 
-     * @deprecated Use {@link Wagon#connect()} instead.
-     * 
-     * @throws ConnectionException
-     * @throws AuthenticationException
-     */
-    void openConnection()
-        throws ConnectionException, AuthenticationException;
+    boolean isInteractive();
+
+    void setInteractive( boolean interactive );
 }